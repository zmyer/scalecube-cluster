<?xml version="1.0" encoding="UTF-8"?>
<project xmlns="http://maven.apache.org/POM/4.0.0" xmlns:xsi="http://www.w3.org/2001/XMLSchema-instance"
         xsi:schemaLocation="http://maven.apache.org/POM/4.0.0 http://maven.apache.org/xsd/maven-4.0.0.xsd">
  <modelVersion>4.0.0</modelVersion>

  <parent>
    <groupId>io.scalecube</groupId>
    <artifactId>scalecube-cluster-parent</artifactId>
    <version>2.0.1-SNAPSHOT</version>
  </parent>

  <artifactId>scalecube-cluster</artifactId>
  <name>ScaleCube/Cluster</name>

  <dependencies>
    <dependency>
      <groupId>${project.groupId}</groupId>
      <artifactId>scalecube-transport</artifactId>
      <version>${project.version}</version>
    </dependency>
    <!-- Test dependencies -->
    <dependency>
      <groupId>junit</groupId>
      <artifactId>junit</artifactId>
      <scope>test</scope>
    </dependency>
    <dependency>
      <groupId>org.mockito</groupId>
      <artifactId>mockito-core</artifactId>
      <scope>test</scope>
    </dependency>
    <dependency>
      <groupId>org.apache.logging.log4j</groupId>
      <artifactId>log4j-slf4j-impl</artifactId>
      <scope>test</scope>
    </dependency>
    <dependency>
      <groupId>org.apache.logging.log4j</groupId>
      <artifactId>log4j-core</artifactId>
      <scope>test</scope>
    </dependency>
  </dependencies>

<<<<<<< HEAD
    <dependencies>
        <dependency>
            <groupId>${project.groupId}</groupId>
            <artifactId>scalecube-cluster-transport-api</artifactId>
            <version>${project.version}</version>
        </dependency>
        <dependency>
            <groupId>io.protostuff</groupId>
            <artifactId>protostuff-api</artifactId>
        </dependency>
        <dependency>
            <groupId>${project.groupId}</groupId>
            <artifactId>scalecube-cluster-netty-transport</artifactId>
            <version>${project.version}</version>
            <scope>test</scope>
        </dependency>
        <dependency>
            <groupId>${project.groupId}</groupId>
            <artifactId>scalecube-testlib</artifactId>
            <version>${project.version}</version>
            <scope>test</scope>
        </dependency>
    </dependencies>
=======
>>>>>>> 0a64d2f2
</project><|MERGE_RESOLUTION|>--- conflicted
+++ resolved
@@ -17,6 +17,16 @@
       <groupId>${project.groupId}</groupId>
       <artifactId>scalecube-transport</artifactId>
       <version>${project.version}</version>
+    </dependency>
+    <dependency>
+      <groupId>io.protostuff</groupId>
+      <artifactId>protostuff-api</artifactId>
+    </dependency>
+    <dependency>
+      <groupId>${project.groupId}</groupId>
+      <artifactId>scalecube-cluster-netty-transport</artifactId>
+      <version>${project.version}</version>
+      <scope>test</scope>
     </dependency>
     <!-- Test dependencies -->
     <dependency>
@@ -41,30 +51,4 @@
     </dependency>
   </dependencies>
 
-<<<<<<< HEAD
-    <dependencies>
-        <dependency>
-            <groupId>${project.groupId}</groupId>
-            <artifactId>scalecube-cluster-transport-api</artifactId>
-            <version>${project.version}</version>
-        </dependency>
-        <dependency>
-            <groupId>io.protostuff</groupId>
-            <artifactId>protostuff-api</artifactId>
-        </dependency>
-        <dependency>
-            <groupId>${project.groupId}</groupId>
-            <artifactId>scalecube-cluster-netty-transport</artifactId>
-            <version>${project.version}</version>
-            <scope>test</scope>
-        </dependency>
-        <dependency>
-            <groupId>${project.groupId}</groupId>
-            <artifactId>scalecube-testlib</artifactId>
-            <version>${project.version}</version>
-            <scope>test</scope>
-        </dependency>
-    </dependencies>
-=======
->>>>>>> 0a64d2f2
 </project>